--- conflicted
+++ resolved
@@ -192,7 +192,9 @@
    IdCaptureFullScreen,
   
    IdCaptureSelectionBar,
-   IdCaptureTimeBar,
+#ifdef EXPERIMENTAL_DA
+//   IdCaptureTimeBar,  // TODO
+#endif  
    IdCaptureSpectralSelection,
    IdCaptureTools,
    IdCaptureTransport,
@@ -390,7 +392,6 @@
          S.StartHorizontalLay();
          {
             S.Id(IdCaptureSelectionBar).AddButton(_("SelectionBar"));
-            S.Id(IdCaptureTimeBar).AddButton(_("TimeBar"));
             S.Id(IdCaptureSpectralSelection).AddButton(_("Spectral Selection"));
             S.Id(IdCaptureTools).AddButton(_("Tools"));
             S.Id(IdCaptureTransport).AddButton(_("Transport"));
@@ -604,39 +605,6 @@
 {
    int i = event.GetId() - IdCaptureFirst;
 
-<<<<<<< HEAD
-   wxArrayString Names;
-
-   Names.Add(wxT("menus"));
-   Names.Add(wxT("effects"));
-   Names.Add(wxT("preferences"));
-
-   Names.Add(wxT("toolbars"));
-   Names.Add(wxT("window"));
-   Names.Add(wxT("fullwindow"));
-   Names.Add(wxT("windowplus"));
-   Names.Add(wxT("fullscreen"));
-   Names.Add(wxT("selectionbar"));
-   Names.Add(wxT("timebar"));
-   Names.Add(wxT("spectralselection"));
-   Names.Add(wxT("tools"));
-   Names.Add(wxT("transport"));
-   Names.Add(wxT("mixer"));
-   Names.Add(wxT("meter"));
-   Names.Add(wxT("playmeter"));
-   Names.Add(wxT("recordmeter"));
-   Names.Add(wxT("edit"));
-   Names.Add(wxT("device"));
-   Names.Add(wxT("transcription"));
-   Names.Add(wxT("scrub"));
-   Names.Add(wxT("trackpanel"));
-   Names.Add(wxT("ruler"));
-   Names.Add(wxT("tracks"));
-   Names.Add(wxT("firsttrack"));
-   Names.Add(wxT("secondtrack"));
-
-   DoCapture(Names[i]);
-=======
    /*
    IdCaptureEffects= IdCaptureFirst,
    IdCaptureScriptables,
@@ -701,7 +669,6 @@
    };
 
    DoCapture(codes[i]);
->>>>>>> af54ac9c
 }
 
 void ScreenFrame::TimeZoom(double seconds)
