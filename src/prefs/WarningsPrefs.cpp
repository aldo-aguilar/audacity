--- conflicted
+++ resolved
@@ -76,14 +76,14 @@
       S.TieCheckBox(_("Mixing on export (&Custom FFmpeg or external program)"),
                     wxT("/Warnings/MixUnknownChannels"),
                     true);
-#if 0
+#ifndef EXPERIMENTAL_DA
+// DA does not support audio by reference.  Too dangerous.
       S.TieCheckBox(_("&Importing uncompressed audio files"),
                     wxT("/Warnings/CopyOrEditUncompressedDataAsk"),
                     true);
 #endif
    }
    S.EndStatic();
-<<<<<<< HEAD
 
    S.StartStatic(_("Show Splash screens and Help"));
    {
@@ -92,9 +92,7 @@
                     true);
    }
    S.EndStatic();
-=======
    S.EndScroller();
->>>>>>> af54ac9c
 
 }
 
