--- conflicted
+++ resolved
@@ -228,20 +228,12 @@
 
 // DA: Support methods text.
 #ifdef EXPERIMENTAL_DA
-<<<<<<< HEAD
-         wxT("<center><h3>DarkAudacity ") + AUDACITY_VERSION_STRING + wxT("x</h3></center>") +
-         _("<br><br>DarkAudacity is based on Audacity:") + wxT("<ul><li>") +
-         _(" [[http://www.darkaudacity.com|www.darkaudacity.com]] - for differences between them.") + wxT("</li><li>") +
-         _(" email to [[mailto:james@audacityteam.org|james@audacityteam.org]] - for help using DarkAudacity.") + wxT("</li><li>") +
-         _(" [[http://www.darkaudacity.com/video.html|Tutorials]] - for getting started with DarkAudacity.") + wxT("</li></ul>") +
-=======
          // Deliberately not translated.
          wxT("<center><h3>DarkAudacity ") + AUDACITY_VERSION_STRING + wxT("</h3></center>") +
          wxT("<br><br>DarkAudacity is based on Audacity:") + wxT("<ul><li>") +
          wxT(" [[http://www.darkaudacity.com|www.darkaudacity.com]] - for differences between them.") + wxT("</li><li>") +
          wxT(" email to [[mailto:james@audacityteam.org|james@audacityteam.org]] - for help using DarkAudacity.") + wxT("</li><li>") +
          wxT(" [[http://www.darkaudacity.com/video.html|Tutorials]] - for getting started with DarkAudacity.") + wxT("</li></ul>") +
->>>>>>> af54ac9c
 
          wxT("<br><br>Audacity has these support methods:") + wxT("<ul><li>") +
          wxT(" [[https://manual.audacityteam.org/|Manual]] - for comprehensive Audacity documentation") + wxT("</li><li>") +
